[package]
name = "fitting"
version = "0.3.0"
authors = ["Masaharu TASHIRO <masatsr.kit@gmail.com>"]
edition = "2018"
# A short blurb about the package. This is not rendered in any format when
# uploaded to crates.io (aka this is not markdown).
description = "Pure Rust curve fitting library"
# These URLs point to more information about the package. These are
# intended to be webviews of the relevant data, not necessarily compatible
# with VCS tools and the like.
documentation = "https://docs.rs/fitting/"
homepage = "https://crates.io/crates/fitting"
repository = "https://github.com/mshrtsr/fitting-rs"
# This points to a file under the package root (relative to this `Cargo.toml`).
# The contents of this file are stored and indexed in the registry.
# crates.io will render this file and place the result on the crate's page.
readme = "README.md"
# This is a list of up to five keywords that describe this crate. Keywords
# are searchable on crates.io, and you may choose any words that would
# help someone find this crate.
keywords = ["fitting", "statistics", "probability", "distribution", "math"]
# This is a list of up to five categories where this crate would fit.
# Categories are a fixed list available at crates.io/category_slugs, and
# they must match exactly.
categories = ["science"]
# This is an SPDX 2.1 license expression for this package. Currently
# crates.io will validate the license provided against a whitelist of
# known license and exception identifiers from the SPDX license list
# 2.4. Parentheses are not currently supported.
#
# Multiple licenses can be separated with a `/`, although that usage
# is deprecated. Instead, use a license expression with AND and OR
# operators to get more explicit semantics.
license = "MIT"
# If a package is using a nonstandard license, then this key may be specified in
# lieu of the above key and must point to a file relative to this manifest
# (similar to the readme key).
# license-file = "..."
exclude = ["/.github/*", "./circleci/*", "/.travis.yml"]

[badges]
circle-ci = { repository = "mshrtsr/fitting-rs", branch = "master" }
travis-ci = { repository = "mshrtsr/fitting-rs", branch = "master" }
# Codecov: `repository` is required. `branch` is optional; default is `master`
# `service` is optional; valid values are `github` (default), `bitbucket`, and
# `gitlab`.
codecov = { repository = "mshrtsr/fitting-rs", branch = "master", service = "github" }
# Maintenance: `status` is required. Available options are:
# - `actively-developed`: New features are being added and bugs are being fixed.
# - `passively-maintained`: There are no plans for new features, but the maintainer intends to
#   respond to issues that get filed.
# - `as-is`: The crate is feature complete, the maintainer does not intend to continue working on
#   it or providing support, but it works for the purposes it was designed for.
# - `experimental`: The author wants to share it with the community but is not intending to meet
#   anyone's particular use case.
# - `looking-for-maintainer`: The current maintainer would like to transfer the crate to someone
#   else.
# - `deprecated`: The maintainer does not recommend using this crate (the description of the crate
#   can describe why, there could be a better solution available or there could be problems with
#   the crate that the author does not want to fix).
# - `none`: Displays no badge on crates.io, since the maintainer has not chosen to specify
#   their intentions, potential crate users will need to investigate on their own.
maintenance = { status = "actively-developed" }

# See more keys and their definitions at https://doc.rust-lang.org/cargo/reference/manifest.html
[dependencies]
<<<<<<< HEAD
ndarray = { version = "0.14.0", features = ["approx"] }
approx = "0.3.2"
=======
ndarray = { version = "0.13.0", features = ["approx"] }
approx = "0.4.0"
>>>>>>> 3cfd9771
thiserror = "1.0.17"<|MERGE_RESOLUTION|>--- conflicted
+++ resolved
@@ -65,11 +65,6 @@
 
 # See more keys and their definitions at https://doc.rust-lang.org/cargo/reference/manifest.html
 [dependencies]
-<<<<<<< HEAD
 ndarray = { version = "0.14.0", features = ["approx"] }
-approx = "0.3.2"
-=======
-ndarray = { version = "0.13.0", features = ["approx"] }
 approx = "0.4.0"
->>>>>>> 3cfd9771
 thiserror = "1.0.17"